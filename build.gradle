plugins {
  id "com.jfrog.bintray" version "1.6"
}

apply plugin: 'java'
apply plugin: 'maven'
apply plugin: 'maven-publish'
apply plugin: 'groovy'
if(project.hasProperty('signing.keyId'))
  apply plugin: 'signing'

group = 'org.phoenixframework.channels'
version = '0.1.0'
<<<<<<< HEAD
sourceCompatibility = '1.7'
targetCompatibility = '1.7'
=======



allprojects {
  sourceCompatibility = 1.7
  targetCompatibility = 1.7
}
>>>>>>> 6528cd3b

dependencies {
  compile fileTree(dir: 'libs', include: ['*.jar'])
  compile 'com.fasterxml.jackson.core:jackson-databind:2.5.3'
  compile 'com.squareup.okhttp:okhttp-ws:2.7.2'
  testCompile 'org.codehaus.groovy:groovy-all:2.3.10'
  testCompile "org.spockframework:spock-core:1.0-groovy-2.3"

  // optional dependencies for using Spock
  testRuntime "org.hamcrest:hamcrest-core:1.3" // only necessary if Hamcrest matchers are used
  testRuntime "cglib:cglib-nodep:3.1"          // allows mocking of classes (in addition to interfaces)
  testRuntime "org.objenesis:objenesis:2.1"    // allows mocking of classes without default constructor (together with CGLIB)
}

task javadocJar(type: Jar) {
  classifier = 'javadoc'
  from javadoc
}

task sourcesJar(type: Jar) {
  classifier = 'sources'
  from sourceSets.main.allSource
}

repositories {
  mavenCentral()
}

artifacts {
  archives javadocJar, sourcesJar
}

if(project.hasProperty('signing.keyId'))
  signing {
    sign configurations.archives
  }

publishing {
  publications {
    JavaPhoenixChannelsJar(MavenPublication) {
      from components.java
      groupId 'com.github.eoinsha'
      artifactId 'JavaPhoenixChannels'
      version '0.1'
    }
  }
}

bintray {
  user = System.getenv('BINTRAY_USER')
  key = System.getenv('BINTRAY_KEY')
  pkg {
    repo = 'java-phoenix-channels'
    name = 'JavaPhoenixChannels'
    licenses = ['BSD-3']
    vcsUrl = 'https://github.com/eoinsha/JavaPhoenixChannels.git'
  }
  publications = ['JavaPhoenixChannelsJar']
}
<|MERGE_RESOLUTION|>--- conflicted
+++ resolved
@@ -1,84 +1,81 @@
-plugins {
-  id "com.jfrog.bintray" version "1.6"
-}
-
-apply plugin: 'java'
-apply plugin: 'maven'
-apply plugin: 'maven-publish'
-apply plugin: 'groovy'
-if(project.hasProperty('signing.keyId'))
-  apply plugin: 'signing'
-
-group = 'org.phoenixframework.channels'
-version = '0.1.0'
-<<<<<<< HEAD
-sourceCompatibility = '1.7'
-targetCompatibility = '1.7'
-=======
-
-
-
-allprojects {
-  sourceCompatibility = 1.7
-  targetCompatibility = 1.7
-}
->>>>>>> 6528cd3b
-
-dependencies {
-  compile fileTree(dir: 'libs', include: ['*.jar'])
-  compile 'com.fasterxml.jackson.core:jackson-databind:2.5.3'
-  compile 'com.squareup.okhttp:okhttp-ws:2.7.2'
-  testCompile 'org.codehaus.groovy:groovy-all:2.3.10'
-  testCompile "org.spockframework:spock-core:1.0-groovy-2.3"
-
-  // optional dependencies for using Spock
-  testRuntime "org.hamcrest:hamcrest-core:1.3" // only necessary if Hamcrest matchers are used
-  testRuntime "cglib:cglib-nodep:3.1"          // allows mocking of classes (in addition to interfaces)
-  testRuntime "org.objenesis:objenesis:2.1"    // allows mocking of classes without default constructor (together with CGLIB)
-}
-
-task javadocJar(type: Jar) {
-  classifier = 'javadoc'
-  from javadoc
-}
-
-task sourcesJar(type: Jar) {
-  classifier = 'sources'
-  from sourceSets.main.allSource
-}
-
-repositories {
-  mavenCentral()
-}
-
-artifacts {
-  archives javadocJar, sourcesJar
-}
-
-if(project.hasProperty('signing.keyId'))
-  signing {
-    sign configurations.archives
-  }
-
-publishing {
-  publications {
-    JavaPhoenixChannelsJar(MavenPublication) {
-      from components.java
-      groupId 'com.github.eoinsha'
-      artifactId 'JavaPhoenixChannels'
-      version '0.1'
-    }
-  }
-}
-
-bintray {
-  user = System.getenv('BINTRAY_USER')
-  key = System.getenv('BINTRAY_KEY')
-  pkg {
-    repo = 'java-phoenix-channels'
-    name = 'JavaPhoenixChannels'
-    licenses = ['BSD-3']
-    vcsUrl = 'https://github.com/eoinsha/JavaPhoenixChannels.git'
-  }
-  publications = ['JavaPhoenixChannelsJar']
-}
+plugins {
+    id "com.jfrog.bintray" version "1.6"
+}
+
+apply plugin: 'java'
+apply plugin: 'maven'
+apply plugin: 'maven-publish'
+apply plugin: 'groovy'
+if (project.hasProperty('signing.keyId')) {
+    apply plugin: 'signing'
+}
+
+group = 'org.phoenixframework.channels'
+version = '0.1.0'
+
+allprojects {
+    sourceCompatibility = 1.7
+    targetCompatibility = 1.7
+}
+
+dependencies {
+    compile fileTree(dir: 'libs', include: ['*.jar'])
+    compile 'com.fasterxml.jackson.core:jackson-databind:2.5.3'
+    compile 'com.squareup.okhttp:okhttp-ws:2.7.2'
+    testCompile 'org.codehaus.groovy:groovy-all:2.3.10'
+    testCompile "org.spockframework:spock-core:1.0-groovy-2.3"
+
+    // optional dependencies for using Spock
+    testRuntime "org.hamcrest:hamcrest-core:1.3" // only necessary if Hamcrest matchers are used
+    testRuntime "cglib:cglib-nodep:3.1"
+    // allows mocking of classes (in addition to interfaces)
+    testRuntime "org.objenesis:objenesis:2.1"
+    // allows mocking of classes without default constructor (together with CGLIB)
+}
+
+task javadocJar(type: Jar) {
+    classifier = 'javadoc'
+    from javadoc
+}
+
+task sourcesJar(type: Jar) {
+    classifier = 'sources'
+    from sourceSets.main.allSource
+}
+
+repositories {
+    mavenCentral()
+}
+
+artifacts {
+    archives javadocJar, sourcesJar
+}
+
+if (project.hasProperty('signing.keyId')) {
+    signing {
+        sign configurations.archives
+    }
+}
+
+publishing {
+    publications {
+        JavaPhoenixChannelsJar(MavenPublication) {
+            from components.java
+            groupId 'com.github.eoinsha'
+            artifactId 'JavaPhoenixChannels'
+            version '0.1'
+        }
+    }
+}
+
+bintray {
+    user = System.getenv('BINTRAY_USER')
+    key = System.getenv('BINTRAY_KEY')
+    pkg {
+        repo = 'java-phoenix-channels'
+        name = 'JavaPhoenixChannels'
+        licenses = ['BSD-3']
+        vcsUrl = 'https://github.com/eoinsha/JavaPhoenixChannels.git'
+    }
+    publications = ['JavaPhoenixChannelsJar']
+}